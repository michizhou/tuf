#!/usr/bin/env python

"""
<Program Name>
  keys.py

<Author>
  Vladimir Diaz <vladimir.v.diaz@gmail.com>

<Started>
  October 4, 2013.

<Copyright>
  See LICENSE for licensing information.

<Purpose>
  The goal of this module is to centralize cryptographic key routines and their
  supported operations (e.g., creating and verifying signatures).  This module
  is designed to support multiple public-key algorithms, such as RSA and
  Ed25519, and multiple cryptography libraries.  Which cryptography library to
  use is determined by the default, or user modified, values set in
  'tuf.conf.py'
  
  https://en.wikipedia.org/wiki/RSA_(algorithm)
  http://ed25519.cr.yp.to/
  
  The (RSA and Ed25519)-related functions provided include generate_rsa_key(),
  generate_ed25519_key(), create_signature(), and verify_signature().
  The cryptography libraries called by 'tuf.keys.py' generate the actual TUF
  keys and the functions listed above can be viewed as the easy-to-use public
  interface.
  
  Additional functions contained here include format_keyval_to_metadata() and
  format_metadata_to_key().  These last two functions produce or use TUF keys
  compatible with the key structures listed in TUF Metadata files.  The key
  generation functions return a dictionary containing all the information needed
  of TUF keys, such as public & private keys, and a keyID.  create_signature()
  and verify_signature() are supplemental functions needed for generating
  signatures and verifying them.


  Key IDs are used as identifiers for keys (e.g., RSA key).  They are the
  hexadecimal representation of the hash of the key object (specifically, the
  key object containing only the public key).  Review the '_get_keyid()'
  function of this module to see precisely how keyids are generated.  One may
  get the keyid of a key object by simply accessing the dictionary's 'keyid'
  key (i.e., rsakey['keyid']).
 """

# Help with Python 3 compatibility, where the print statement is a function, an
# implicit relative import is invalid, and the '/' operator performs true
# division.  Example:  print 'hello world' raises a 'SyntaxError' exception.
from __future__ import print_function
from __future__ import absolute_import
from __future__ import division
from __future__ import unicode_literals

# Required for hexadecimal conversions.  Signatures and public/private keys are
# hexlified.
import binascii

# NOTE:  'warnings' needed to temporarily suppress user warnings raised by
# 'pynacl' (as of version 0.2.3).
# http://docs.python.org/2/library/warnings.html#temporarily-suppressing-warnings
import warnings

# 'pycrypto' and 'cryptography' are the only currently supported libraries for
# the creation of RSA keys.
# https://github.com/dlitz/pycrypto
# https://github.com/pyca/cryptography
_SUPPORTED_RSA_CRYPTO_LIBRARIES = ['pycrypto', 'pyca-cryptography']

# The currently supported libraries for the creation of ed25519 keys and
# signatures.  The 'pynacl' library should be installed and used over the slower
# python implementation of ed25519.  The python implementation will be used
# if 'pynacl' is unavailable.
_SUPPORTED_ED25519_CRYPTO_LIBRARIES = ['ed25519', 'pynacl']

# 'pycrypto' and 'cryptography' are the only currently supported libraries for
# general-purpose cryptography.
# https://github.com/dlitz/pycrypto
# https://github.com/pyca/cryptography
_SUPPORTED_GENERAL_CRYPTO_LIBRARIES = ['pycrypto', 'pyca-cryptography']

# Track which libraries are imported and thus available.  An optimized version
# of the ed25519 python implementation is provided by TUF and avaialable by
# default.  https://github.com/pyca/ed25519
_available_crypto_libraries = ['ed25519']

<<<<<<< HEAD
# Try to import TUF's PyCrypto module (pycrypto_keys.py), and verify and record
# that the PyCrypto library is available.  pycrypto_keys.py is used here for
# general-purpose cryptography and RSA.
=======
# Try to import TUF's PyCrypto module (pycrypto_keys.py), which is used here
# for general-purpose cryptography and RSA.
>>>>>>> 5059e051
try:
  import tuf.pycrypto_keys
  _available_crypto_libraries.append('pycrypto')

except ImportError: # pragma: no cover
  pass

<<<<<<< HEAD
# Try to import TUF's pyca/Cryptography module (pyca_crypto_keys.py), and
# verify and record that pyca/Cryptography's library is available.
# pyca_crypto_keys.py is used for general-purpose cryptography and RSA.
=======
# Try to import TUF's pyca/Cryptography module (pyca_crypto_keys.py), which is
# used for general-purpose cryptography and RSA.
>>>>>>> 5059e051
try:
  import tuf.pyca_crypto_keys
  _available_crypto_libraries.append('pyca-cryptography')

except ImportError: # pragma: no cover
  pass

# Import the PyNaCl library, if available.  It is recommended this library be
# used over the pure python implementation of ed25519, due to its speedier
# routines and side-channel protections available in the libsodium library.

# NOTE: Version 0.2.3 of 'pynacl' prints: "UserWarning: reimporting '...' might
# overwrite older definitions." when importing 'nacl.signing' below.  Suppress
# user warnings temporarily (at least until this issue is fixed).
with warnings.catch_warnings():
  warnings.simplefilter('ignore')
  try:
    import nacl
    import nacl.signing
    _available_crypto_libraries.append('pynacl')
  
  # PyNaCl's 'cffi' dependency may raise an 'IOError' exception when importing
  # 'nacl.signing'.
  except (ImportError, IOError): # pragma: no cover
    pass

# The optimized version of the ed25519 library provided by default is imported
# regardless of the availability of PyNaCl.
import tuf.ed25519_keys

# Import the TUF package and TUF-defined exceptions in __init__.py.
import tuf

# Import the cryptography library settings.
import tuf.conf

# Digest objects needed to generate hashes.
import tuf.hash

# Perform format checks of argument objects.
import tuf.formats

# The hash algorithm to use in the generation of keyids.
_KEY_ID_HASH_ALGORITHM = 'sha256'

# Recommended RSA key sizes:
# http://www.emc.com/emc-plus/rsa-labs/historical/twirl-and-rsa-key-size.htm#table1
# According to the document above, revised May 6, 2003, RSA keys of
# size 3072 provide security through 2031 and beyond.
_DEFAULT_RSA_KEY_BITS = 3072

# The crypto libraries to use in 'keys.py', set by default or by the user.
# The following cryptography libraries are currently supported:
# ['pycrypto', 'pynacl', 'ed25519', 'pyca-cryptography']
_RSA_CRYPTO_LIBRARY = tuf.conf.RSA_CRYPTO_LIBRARY
_ED25519_CRYPTO_LIBRARY = tuf.conf.ED25519_CRYPTO_LIBRARY
_GENERAL_CRYPTO_LIBRARY = tuf.conf.GENERAL_CRYPTO_LIBRARY


def generate_rsa_key(bits=_DEFAULT_RSA_KEY_BITS):
  """
  <Purpose> 
    Generate public and private RSA keys, with modulus length 'bits'.  In
    addition, a keyid identifier for the RSA key is generated.  The object
    returned conforms to 'tuf.formats.RSAKEY_SCHEMA' and has the
    form:
    
    {'keytype': 'rsa',
     'keyid': keyid,
     'keyval': {'public': '-----BEGIN RSA PUBLIC KEY----- ...',
                'private': '-----BEGIN RSA PRIVATE KEY----- ...'}}
    
    The public and private keys are strings in PEM format.

    Although the PyCrypto crytography library called sets a 1024-bit minimum
    key size, generate() enforces a minimum key size of 2048 bits.  If 'bits' is
    unspecified, a 3072-bit RSA key is generated, which is the key size
    recommended by TUF.  These key size restrictions are only enforced for keys
    generated within TUF.  RSA keys with sizes lower than what we
    recommended may still be imported (e.g., with
    import_rsakey_from_encrypted_pem().
    
    >>> rsa_key = generate_rsa_key(bits=2048)
    >>> tuf.formats.RSAKEY_SCHEMA.matches(rsa_key)
    True
    >>> public = rsa_key['keyval']['public']
    >>> private = rsa_key['keyval']['private']
    >>> tuf.formats.PEMRSA_SCHEMA.matches(public)
    True
    >>> tuf.formats.PEMRSA_SCHEMA.matches(private)
    True
  
  <Arguments>
    bits:
      The key size, or key length, of the RSA key.  'bits' must be 2048, or
      greater, and a multiple of 256.

  <Exceptions>
    tuf.FormatError, if 'bits' is improperly or invalid (i.e., not an integer
    and not at least 2048).
   
    tuf.UnsupportedLibraryError, if any of the cryptography libraries specified
    in 'tuf.conf.py' are unsupported or unavailable.

    ValueError, if an exception occurs after calling the RSA key generation
    routine.  'bits' must be a multiple of 256.  The 'ValueError' exception is
    raised by the key generation function of the cryptography library called.

  <Side Effects>
    The RSA keys are generated by calling PyCrypto's
    Crypto.PublicKey.RSA.generate().

  <Returns>
    A dictionary containing the RSA keys and other identifying information.
    Conforms to 'tuf.formats.RSAKEY_SCHEMA'. 
  """

  # Does 'bits' have the correct format?
  # This check will ensure 'bits' conforms to 'tuf.formats.RSAKEYBITS_SCHEMA'.
  # 'bits' must be an integer object, with a minimum value of 2048.
  # Raise 'tuf.FormatError' if the check fails.
  tuf.formats.RSAKEYBITS_SCHEMA.check_match(bits)

  # Raise 'tuf.UnsupportedLibraryError' if the following libraries, specified
  # in 'tuf.conf', are unsupported or unavailable:
  # 'tuf.conf.RSA_CRYPTO_LIBRARY'. 
  check_crypto_libraries(['rsa'])

  # Begin building the RSA key dictionary. 
  rsakey_dict = {}
  keytype = 'rsa'
  public = None
  private = None

  # Generate the public and private RSA keys.  The PyCrypto module performs
  # the actual key generation.  Raise 'ValueError' if 'bits' is less than 1024 
  # or not a multiple of 256, although a 2048-bit minimum is enforced by
  # tuf.formats.RSAKEYBITS_SCHEMA.check_match().
  if _RSA_CRYPTO_LIBRARY == 'pycrypto':
    public, private = tuf.pycrypto_keys.generate_rsa_public_and_private(bits)
  
  elif _RSA_CRYPTO_LIBRARY == 'pyca-cryptography':
    public, private = tuf.pyca_crypto_keys.generate_rsa_public_and_private(bits)
  
  else: # pragma: no cover
    raise tuf.UnsupportedLibraryError('Invalid crypto'
      ' library: ' + repr(_RSA_CRYPTO_LIBRARY) + '.') 
    
  # Generate the keyid of the RSA key.  Note: The private key material is
  # not included in the generation of the 'keyid' identifier.
  key_value = {'public': public,
               'private': ''}
  keyid = _get_keyid(keytype, key_value)

  # Build the 'rsakey_dict' dictionary.  Update 'key_value' with the RSA
  # private key prior to adding 'key_value' to 'rsakey_dict'.
  key_value['private'] = private

  rsakey_dict['keytype'] = keytype
  rsakey_dict['keyid'] = keyid
  rsakey_dict['keyval'] = key_value

  return rsakey_dict





def generate_ed25519_key():
  """
  <Purpose> 
    Generate public and private ED25519 keys, both of length 32-bytes, although
    they are hexlified to 64 bytes.
    In addition, a keyid identifier generated for the returned ED25519 object.
    The object returned conforms to 'tuf.formats.ED25519KEY_SCHEMA' and has the
    form:
    {'keytype': 'ed25519',
     'keyid': 'f30a0870d026980100c0573bd557394f8c1bbd6...',
     'keyval': {'public': '9ccf3f02b17f82febf5dd3bab878b767d8408...',
                'private': 'ab310eae0e229a0eceee3947b6e0205dfab3...'}}
    
    The public and private keys are strings in PEM format and stored in the
    'keyval' field of the returned dictionary.

    >>> ed25519_key = generate_ed25519_key()
    >>> tuf.formats.ED25519KEY_SCHEMA.matches(ed25519_key)
    True
    >>> len(ed25519_key['keyval']['public'])
    64
    >>> len(ed25519_key['keyval']['private'])
    64

  <Arguments>
    None.
  
  <Exceptions>
    tuf.UnsupportedLibraryError, if an unsupported or unavailable library is
    detected.
  
  <Side Effects>
    The ED25519 keys are generated by calling either the optimized pure Python
    implementation of ed25519, or the ed25519 routines provided by 'pynacl'.

  <Returns>
    A dictionary containing the ED25519 keys and other identifying information.
    Conforms to 'tuf.formats.ED25519KEY_SCHEMA'. 
  """
  
  # Raise 'tuf.UnsupportedLibraryError' if the following libraries, specified
  # in 'tuf.conf', are unsupported or unavailable:
  # 'tuf.conf.ED25519_CRYPTO_LIBRARY'. 
  check_crypto_libraries(['ed25519'])

  # Begin building the Ed25519 key dictionary. 
  ed25519_key = {}
  keytype = 'ed25519'
  public = None
  private = None

  # Generate the public and private Ed25519 key with the 'pynacl' library.
  # Unlike in the verification of Ed25519 signatures, do not fall back to the
  # optimized, pure python implementation provided by PyCA.  Ed25519 should
  # always be generated with a backend like libsodium to prevent side-channel
  # attacks.
  if 'pynacl' in _available_crypto_libraries:
    public, private = \
      tuf.ed25519_keys.generate_public_and_private()
  
  else: # pragma: no cover
    raise tuf.UnsupportedLibraryError('The required PyNaCl library'
      ' is unavailable.')

  # Generate the keyid of the Ed25519 key.  'key_value' corresponds to the
  # 'keyval' entry of the 'Ed25519KEY_SCHEMA' dictionary.  The private key
  # information is not included in the generation of the 'keyid' identifier.
  key_value = {'public': binascii.hexlify(public).decode(),
               'private': ''}
  keyid = _get_keyid(keytype, key_value)

  # Build the 'ed25519_key' dictionary.  Update 'key_value' with the Ed25519
  # private key prior to adding 'key_value' to 'ed25519_key'.
  key_value['private'] = binascii.hexlify(private).decode()

  ed25519_key['keytype'] = keytype
  ed25519_key['keyid'] = keyid
  ed25519_key['keyval'] = key_value

  return ed25519_key





def format_keyval_to_metadata(keytype, key_value, private=False):
  """
  <Purpose>
    Return a dictionary conformant to 'tuf.formats.KEY_SCHEMA'.
    If 'private' is True, include the private key.  The dictionary
    returned has the form:
    
    {'keytype': keytype,
     'keyval': {'public': '...',
                'private': '...'}}
    
    or if 'private' is False:

    {'keytype': keytype,
     'keyval': {'public': '...',
                'private': ''}}
    
    TUF keys are stored in Metadata files (e.g., root.json) in the format
    returned by this function.
    
    >>> ed25519_key = generate_ed25519_key()
    >>> key_val = ed25519_key['keyval']
    >>> keytype = ed25519_key['keytype']
    >>> ed25519_metadata = \
    format_keyval_to_metadata(keytype, key_val, private=True)
    >>> tuf.formats.KEY_SCHEMA.matches(ed25519_metadata)
    True
  
  <Arguments>
    key_type:
      The 'rsa' or 'ed25519' strings.      

    key_value:
      A dictionary containing a private and public keys.
      'key_value' is of the form:

      {'public': '...',
       'private': '...'}},
      
      conformant to 'tuf.formats.KEYVAL_SCHEMA'.

    private:
      Indicates if the private key should be included in the dictionary 
      returned.

  <Exceptions>
    tuf.FormatError, if 'key_value' does not conform to 
    'tuf.formats.KEYVAL_SCHEMA', or if the private key is not present in
    'key_value' if requested by the caller via 'private'.

  <Side Effects>
    None.

  <Returns>
    A 'tuf.formats.KEY_SCHEMA' dictionary.
  """

  # Does 'keytype' have the correct format?
  # This check will ensure 'keytype' has the appropriate number
  # of objects and object types, and that all dict keys are properly named.
  # Raise 'tuf.FormatError' if the check fails.
  tuf.formats.KEYTYPE_SCHEMA.check_match(keytype)
  
  # Does 'key_value' have the correct format?
  tuf.formats.KEYVAL_SCHEMA.check_match(key_value)

  if private is True:
    # If the caller requests (via the 'private' argument) to include a private
    # key in the returned dictionary, ensure the private key is actually
    # present in 'key_val' (a private key is optional for 'KEYVAL_SCHEMA'
    # dicts).
    if 'private' not in key_value:
      raise tuf.FormatError('The required private key is missing'
        ' from: ' + repr(key_value))
    
    else: 
      return {'keytype': keytype, 'keyval': key_value}
  
  else:
    public_key_value = {'public': key_value['public']}
    return {'keytype': keytype, 'keyval': public_key_value}





def format_metadata_to_key(key_metadata):
  """
  <Purpose>
    Construct a TUF key dictionary (e.g., tuf.formats.RSAKEY_SCHEMA)
    according to the keytype of 'key_metadata'.  The dict returned by this
    function has the exact format as the dict returned by one of the key
    generations functions, like generate_ed25519_key().  The dict returned
    has the form:
   
    {'keytype': keytype,
     'keyid': 'f30a0870d026980100c0573bd557394f8c1bbd6...',
     'keyval': {'public': '...',
                'private': '...'}}

    For example, RSA key dictionaries in RSAKEY_SCHEMA format should be used by
    modules storing a collection of keys, such as with keydb.py.  RSA keys as
    stored in metadata files use a different format, so this function should be
    called if an RSA key is extracted from one of these metadata files and need
    converting.  The key generation functions create an entirely new key and
    return it in the format appropriate for 'keydb.py'.
    
    >>> ed25519_key = generate_ed25519_key()
    >>> key_val = ed25519_key['keyval']
    >>> keytype = ed25519_key['keytype']
    >>> ed25519_metadata = \
    format_keyval_to_metadata(keytype, key_val, private=True)
    >>> ed25519_key_2 = format_metadata_to_key(ed25519_metadata)
    >>> tuf.formats.ED25519KEY_SCHEMA.matches(ed25519_key_2)
    True
    >>> ed25519_key == ed25519_key_2
    True

  <Arguments>
    key_metadata:
      The TUF key dictionary as stored in Metadata files, conforming to
      'tuf.formats.KEY_SCHEMA'.  It has the form:
      
      {'keytype': '...',
       'keyval': {'public': '...',
                  'private': '...'}}

  <Exceptions>
    tuf.FormatError, if 'key_metadata' does not conform to
    'tuf.formats.KEY_SCHEMA'.

  <Side Effects>
    None.

  <Returns>
    In the case of an RSA key, a dictionary conformant to
    'tuf.formats.RSAKEY_SCHEMA'.
  """

  # Does 'key_metadata' have the correct format?
  # This check will ensure 'key_metadata' has the appropriate number
  # of objects and object types, and that all dict keys are properly named.
  # Raise 'tuf.FormatError' if the check fails.
  tuf.formats.KEY_SCHEMA.check_match(key_metadata)

  # Construct the dictionary to be returned.
  key_dict = {}
  keytype = key_metadata['keytype']
  key_value = key_metadata['keyval']

  # Convert 'key_value' to 'tuf.formats.KEY_SCHEMA' and generate its hash
  # The hash is in hexdigest form. 
  keyid = _get_keyid(keytype, key_value)

  # All the required key values gathered.  Build 'key_dict'.
  key_dict['keytype'] = keytype
  key_dict['keyid'] = keyid
  key_dict['keyval'] = key_value

  return key_dict





def _get_keyid(keytype, key_value):
  """Return the keyid of 'key_value'."""

  # 'keyid' will be generated from an object conformant to KEY_SCHEMA,
  # which is the format Metadata files (e.g., root.json) store keys.
  # 'format_keyval_to_metadata()' returns the object needed by _get_keyid().
  key_meta = format_keyval_to_metadata(keytype, key_value, private=False)

  # Convert the TUF key to JSON Canonical format, suitable for adding
  # to digest objects.
  key_update_data = tuf.formats.encode_canonical(key_meta)

  # Create a digest object and call update(), using the JSON 
  # canonical format of 'rskey_meta' as the update data.
  digest_object = tuf.hash.digest(_KEY_ID_HASH_ALGORITHM)
  digest_object.update(key_update_data.encode('utf-8'))

  # 'keyid' becomes the hexadecimal representation of the hash.  
  keyid = digest_object.hexdigest()

  return keyid





def check_crypto_libraries(required_libraries):
  """
  <Purpose>
    Public function that ensures the cryptography libraries specified in
    'tuf.conf' are supported and available for each 'required_libraries'.

  <Arguments>
    required_libraries:
      A list of library strings to validate.  One, or multiple, strings from
      ['rsa', 'ed25519', 'general'] can be specified.

  <Exceptions>
    tuf.UnsupportedLibraryError, if the 'required_libraries' and the libraries
    specified in 'tuf.conf' are not supported or unavailable.

  <Side Effects>
    Validates the libraries set in 'tuf.conf'.

  <Returns>
    None.
  """
  
  # Does 'required_libraries' have the correct format?
  # This check will ensure 'required_libraries' has the appropriate number
  # of objects and object types, and that all dict keys are properly named.
  # Raise 'tuf.FormatError' if the check fails.
  tuf.formats.REQUIRED_LIBRARIES_SCHEMA.check_match(required_libraries)
 
  # The checks below all raise 'tuf.UnsupportedLibraryError' if the general,
  # RSA, and Ed25519 crypto libraries specified in 'tuf.conf.py' are not
  # supported or unavailable.  The appropriate error message is added to the
  # exception.  The funcions of this module that depend on user-installed
  # crypto libraries should call this private function to ensure the called
  # routine does not fail with unpredictable exceptions in the event of a
  # missing library.  The supported and available lists checked are populated
  # when 'tuf.keys.py' is imported.
  
  if 'rsa' in required_libraries and _RSA_CRYPTO_LIBRARY not in \
                                   _SUPPORTED_RSA_CRYPTO_LIBRARIES:
    message = 'The ' + repr(_RSA_CRYPTO_LIBRARY) + ' crypto library specified' +\
      ' in "tuf.conf.RSA_CRYPTO_LIBRARY" is not supported.\n' +\
      'Supported crypto libraries: ' + repr(_SUPPORTED_RSA_CRYPTO_LIBRARIES) + '.'
    raise tuf.UnsupportedLibraryError(message)
  
  if 'ed25519' in required_libraries and _ED25519_CRYPTO_LIBRARY not in \
                                         _SUPPORTED_ED25519_CRYPTO_LIBRARIES:
    message = 'The '+repr(_ED25519_CRYPTO_LIBRARY)+' crypto library specified'+\
      ' in "tuf.conf.ED25519_CRYPTO_LIBRARY" is not supported.\n'+ \
      'Supported crypto libraries: '+repr(_SUPPORTED_ED25519_CRYPTO_LIBRARIES)+'.'
    raise tuf.UnsupportedLibraryError(message)
  
  if 'general' in required_libraries and _GENERAL_CRYPTO_LIBRARY not in \
                                         _SUPPORTED_GENERAL_CRYPTO_LIBRARIES:
    message = 'The '+repr(_GENERAL_CRYPTO_LIBRARY)+' crypto library specified'+\
      ' in "tuf.conf.GENERAL_CRYPTO_LIBRARY" is not supported.\n'+ \
      'Supported crypto libraries: '+repr(_SUPPORTED_GENERAL_CRYPTO_LIBRARIES)+'.'
    raise tuf.UnsupportedLibraryError(message)

  if 'rsa' in required_libraries and _RSA_CRYPTO_LIBRARY not in \
                                     _available_crypto_libraries:
    message = 'The '+repr(_RSA_CRYPTO_LIBRARY)+' crypto library specified'+ \
      ' in "tuf.conf.RSA_CRYPTO_LIBRARY" could not be imported.'
    raise tuf.UnsupportedLibraryError(message+repr(_available_crypto_libraries))
  
  if 'ed25519' in required_libraries and _ED25519_CRYPTO_LIBRARY not in \
                                         _available_crypto_libraries:
    message = 'The '+repr(_ED25519_CRYPTO_LIBRARY)+' crypto library specified'+\
      ' in "tuf.conf.ED25519_CRYPTO_LIBRARY" could not be imported.'
    raise tuf.UnsupportedLibraryError(message)
  
  if 'general' in required_libraries and _GENERAL_CRYPTO_LIBRARY not in \
                                         _available_crypto_libraries:
    message = 'The '+repr(_GENERAL_CRYPTO_LIBRARY)+' crypto library specified'+\
      ' in "tuf.conf.GENERAL_CRYPTO_LIBRARY" could not be imported.'
    raise tuf.UnsupportedLibraryError(message)





def create_signature(key_dict, data):
  """
  <Purpose>
    Return a signature dictionary of the form:
    {'keyid': 'f30a0870d026980100c0573bd557394f8c1bbd6...',
     'method': '...',
     'sig': '...'}.

    The signing process will use the private key in 
    key_dict['keyval']['private'] and 'data' to generate the signature.

    The following signature methods are supported:

    'RSASSA-PSS' 
    RFC3447 - RSASSA-PSS 
    http://www.ietf.org/rfc/rfc3447.

    'ed25519'
    ed25519 - high-speed high security signatures 
    http://ed25519.cr.yp.to/

    Which signature to generate is determined by the key type of 'key_dict'
    and the available cryptography library specified in 'tuf.conf'.
    
    >>> ed25519_key = generate_ed25519_key()
    >>> data = 'The quick brown fox jumps over the lazy dog'
    >>> signature = create_signature(ed25519_key, data)
    >>> tuf.formats.SIGNATURE_SCHEMA.matches(signature)
    True
    >>> len(signature['sig'])
    128
    >>> rsa_key = generate_rsa_key(2048)
    >>> data = 'The quick brown fox jumps over the lazy dog'
    >>> signature = create_signature(rsa_key, data)
    >>> tuf.formats.SIGNATURE_SCHEMA.matches(signature)
    True

  <Arguments>
    key_dict:
      A dictionary containing the TUF keys.  An example RSA key dict has the
      form:
    
      {'keytype': 'rsa',
       'keyid': 'f30a0870d026980100c0573bd557394f8c1bbd6...',
       'keyval': {'public': '-----BEGIN RSA PUBLIC KEY----- ...',
                  'private': '-----BEGIN RSA PRIVATE KEY----- ...'}}

      The public and private keys are strings in PEM format.

    data:
      Data object used by create_signature() to generate the signature.

  <Exceptions>
    tuf.FormatError, if 'key_dict' is improperly formatted.
   
    tuf.UnsupportedLibraryError, if an unsupported or unavailable library is
    detected.

    TypeError, if 'key_dict' contains an invalid keytype.

  <Side Effects>
    The cryptography library specified in 'tuf.conf' called to perform the
    actual signing routine.

  <Returns>
    A signature dictionary conformant to 'tuf.format.SIGNATURE_SCHEMA'.
  """

  # Does 'key_dict' have the correct format?
  # This check will ensure 'key_dict' has the appropriate number of objects
  # and object types, and that all dict keys are properly named.
  # Raise 'tuf.FormatError' if the check fails.
  # The key type of 'key_dict' must be either 'rsa' or 'ed25519'.
  tuf.formats.ANYKEY_SCHEMA.check_match(key_dict)
  
  # Raise 'tuf.UnsupportedLibraryError' if the following libraries, specified
  # in 'tuf.conf', are unsupported or unavailable:
  # 'tuf.conf.RSA_CRYPTO_LIBRARY' or 'tuf.conf.ED25519_CRYPTO_LIBRARY'. 
  check_crypto_libraries([key_dict['keytype']])

  # Signing the 'data' object requires a private key.
  # 'RSASSA-PSS' and 'ed25519' are the only signing methods currently
  # supported.  RSASSA-PSS keys and signatures can be generated and verified by
  # the PyCrypto and 'cryptography' modules, and Ed25519's by PyNaCl and PyCA's
  # optimized, pure python implementation of Ed25519.
  signature = {}
  keytype = key_dict['keytype']
  public = key_dict['keyval']['public']
  private = key_dict['keyval']['private']
  keyid = key_dict['keyid']
  method = None
  sig = None

  # Convert 'data' to canonical JSON format so that repeatable signatures are
  # generated across different platforms and Python key dictionaries.  The
  # resulting 'data' is a string encoded in UTF-8 and compatible with the input
  # expected by the cryptography functions called below.
  data = tuf.formats.encode_canonical(data)

  # Call the appropriate cryptography libraries for the supported key types,
  # otherwise raise an exception.
  if keytype == 'rsa':
    if _RSA_CRYPTO_LIBRARY == 'pycrypto':
      sig, method = tuf.pycrypto_keys.create_rsa_signature(private, data.encode('utf-8'))
   
    elif _RSA_CRYPTO_LIBRARY == 'pyca-cryptography':
      sig, method = tuf.pyca_crypto_keys.create_rsa_signature(private, data.encode('utf-8'))
    
    else: # pragma: no cover
      raise tuf.UnsupportedLibraryError('Unsupported'
        ' "tuf.conf.RSA_CRYPTO_LIBRARY": ' + repr(_RSA_CRYPTO_LIBRARY) + '.')
  
  elif keytype == 'ed25519':
    public = binascii.unhexlify(public.encode('utf-8'))
    private = binascii.unhexlify(private.encode('utf-8'))
    if 'pynacl' in _available_crypto_libraries:
      sig, method = tuf.ed25519_keys.create_signature(public, private, data.encode('utf-8'))
    
    else: # pragma: no cover
      raise tuf.UnsupportedLibraryError('The required PyNaCl library'
        ' is unavailable.')

  # 'tuf.formats.ANYKEY_SCHEMA' should detect invalid key types. 
  else: # pragma: no cover
    raise TypeError('Invalid key type.')
    
  # Build the signature dictionary to be returned.
  # The hexadecimal representation of 'sig' is stored in the signature.
  signature['keyid'] = keyid
  signature['method'] = method
  signature['sig'] = binascii.hexlify(sig).decode()

  return signature





def verify_signature(key_dict, signature, data):
  """
  <Purpose>
    Determine whether the private key belonging to 'key_dict' produced
    'signature'.  verify_signature() will use the public key found in
    'key_dict', the 'method' and 'sig' objects contained in 'signature',
    and 'data' to complete the verification.

    >>> ed25519_key = generate_ed25519_key()
    >>> data = 'The quick brown fox jumps over the lazy dog'
    >>> signature = create_signature(ed25519_key, data)
    >>> verify_signature(ed25519_key, signature, data)
    True
    >>> verify_signature(ed25519_key, signature, 'bad_data')
    False
    >>> rsa_key = generate_rsa_key()
    >>> signature = create_signature(rsa_key, data)
    >>> verify_signature(rsa_key, signature, data)
    True
    >>> verify_signature(rsa_key, signature, 'bad_data')
    False

  <Arguments>
    key_dict:
      A dictionary containing the TUF keys and other identifying information.
      If 'key_dict' is an RSA key, it has the form:
     
      {'keytype': 'rsa',
       'keyid': 'f30a0870d026980100c0573bd557394f8c1bbd6...',
       'keyval': {'public': '-----BEGIN RSA PUBLIC KEY----- ...',
                  'private': '-----BEGIN RSA PRIVATE KEY----- ...'}}

      The public and private keys are strings in PEM format.
      
    signature:
      The signature dictionary produced by one of the key generation functions.
      'signature' has the form:
      
      {'keyid': 'f30a0870d026980100c0573bd557394f8c1bbd6...',
       'method': 'method',
       'sig': sig}.
      
      Conformant to 'tuf.formats.SIGNATURE_SCHEMA'.
      
    data:
      Data object used by tuf.rsa_key.create_signature() to generate
      'signature'.  'data' is needed here to verify the signature.

  <Exceptions>
    tuf.FormatError, raised if either 'key_dict' or 'signature' are improperly
    formatted.
    
    tuf.UnsupportedLibraryError, if an unsupported or unavailable library is
    detected.
    
    tuf.UnknownMethodError.  Raised if the signing method used by
    'signature' is not one supported.

  <Side Effects>
    The cryptography library specified in 'tuf.conf' called to do the actual
    verification.

  <Returns>
    Boolean.  True if the signature is valid, False otherwise.
  """

  # Does 'key_dict' have the correct format?
  # This check will ensure 'key_dict' has the appropriate number
  # of objects and object types, and that all dict keys are properly named.
  # Raise 'tuf.FormatError' if the check fails.
  tuf.formats.ANYKEY_SCHEMA.check_match(key_dict)

  # Does 'signature' have the correct format?
  tuf.formats.SIGNATURE_SCHEMA.check_match(signature)
  
  # Using the public key belonging to 'key_dict'
  # (i.e., rsakey_dict['keyval']['public']), verify whether 'signature'
  # was produced by key_dict's corresponding private key
  # key_dict['keyval']['private'].
  method = signature['method']
  sig = signature['sig']
  sig = binascii.unhexlify(sig.encode('utf-8'))
  public = key_dict['keyval']['public']
  keytype = key_dict['keytype']
  valid_signature = False
  
  # Convert 'data' to canonical JSON format so that repeatable signatures are
  # generated across different platforms and Python key dictionaries.  The
  # resulting 'data' is a string encoded in UTF-8 and compatible with the input
  # expected by the cryptography functions called below.
  data = tuf.formats.encode_canonical(data).encode('utf-8')
  
  # Call the appropriate cryptography libraries for the supported key types,
  # otherwise raise an exception.
  if keytype == 'rsa':
    if _RSA_CRYPTO_LIBRARY == 'pycrypto':
      if 'pycrypto' not in _available_crypto_libraries: # pragma: no cover
        raise tuf.UnsupportedLibraryError('Metadata downloaded from the remote'
          ' repository listed an RSA signature.  "pycrypto" was set'
          ' (in conf.py) to generate RSA signatures, but the PyCrypto library'
          ' is not installed.  \n$ pip install PyCrypto, or pip install'
<<<<<<< HEAD
          ' tuf[tools].')
=======
          ' tuf[tools], or you can try switching your configuration'
          ' (tuf.conf.py) to use pyca-cryptography if that is available instead.')
>>>>>>> 5059e051
      
      else:
        valid_signature = tuf.pycrypto_keys.verify_rsa_signature(sig, method,
                                                                 public, data) 
    elif _RSA_CRYPTO_LIBRARY == 'pyca-cryptography': 
      if 'pyca-cryptography' not in _available_crypto_libraries: # pragma: no cover
        raise tuf.UnsupportedLibraryError('Metadata downloaded from the remote'
          ' repository listed an RSA signature.  "pyca-cryptography" was set'
          ' (in conf.py) to generate RSA signatures, but the "cryptography"'
          ' library is not installed.  \n$ pip install cryptography, or pip'
<<<<<<< HEAD
          ' install tuf[tools].')
=======
          ' install tuf[tools], or you can try switching your configuration'
          ' (tuf/conf.py) to use PyCrypto if that is available instead.')
>>>>>>> 5059e051

      else:
        valid_signature = tuf.pyca_crypto_keys.verify_rsa_signature(sig, method,
                                                                 public, data) 
    
    else: # pragma: no cover
      raise tuf.UnsupportedLibraryError('Unsupported'
        ' "tuf.conf.RSA_CRYPTO_LIBRARY": ' + repr(_RSA_CRYPTO_LIBRARY) + '.') 
  
  elif keytype == 'ed25519':
    public = binascii.unhexlify(public.encode('utf-8'))
    if _ED25519_CRYPTO_LIBRARY == 'pynacl' or \
                              'pynacl' in _available_crypto_libraries:
      valid_signature = tuf.ed25519_keys.verify_signature(public,
                                                          method, sig, data,
                                                          use_pynacl=True)
    
    # Fall back to the optimized pure python implementation of ed25519. 
    else: # pragma: no cover
      valid_signature = tuf.ed25519_keys.verify_signature(public,
                                                          method, sig, data,
                                                          use_pynacl=False)
  
  # 'tuf.formats.ANYKEY_SCHEMA' should detect invalid key types. 
  else: # pragma: no cover
    raise TypeError('Unsupported key type.')

  return valid_signature 





def import_rsakey_from_encrypted_pem(encrypted_pem, password):
  """
  <Purpose> 
    Import the public and private RSA keys stored in 'encrypted_pem'.  In
    addition, a keyid identifier for the RSA key is generated.  The object
    returned conforms to 'tuf.formats.RSAKEY_SCHEMA' and has the
    form:
    
    {'keytype': 'rsa',
     'keyid': keyid,
     'keyval': {'public': '-----BEGIN RSA PUBLIC KEY----- ...',
                'private': '-----BEGIN RSA PRIVATE KEY----- ...'}}
    
    The public and private keys are strings in PEM format.

    >>> rsa_key = generate_rsa_key()
    >>> private = rsa_key['keyval']['private']
    >>> passphrase = 'secret'
    >>> encrypted_pem = create_rsa_encrypted_pem(private, passphrase) 
    >>> rsa_key2 = import_rsakey_from_encrypted_pem(encrypted_pem, passphrase)
    >>> tuf.formats.RSAKEY_SCHEMA.matches(rsa_key)
    True
    >>> tuf.formats.RSAKEY_SCHEMA.matches(rsa_key2)
    True
  
  <Arguments>
    encrypted_pem:
      A string in PEM format.

    password:
      The password, or passphrase, to decrypt the private part of the RSA
      key.  'password' is not used directly as the encryption key, a stronger
      encryption key is derived from it.

  <Exceptions>
    tuf.FormatError, if the arguments are improperly formatted.
   
    tuf.UnsupportedLibraryError, if any of the cryptography libraries specified
    in 'tuf.conf.py' are unsupported or unavailable.

    ValueError, if an exception occurs after calling the RSA key generation
    routine.  'bits' must be a multiple of 256.  The 'ValueError' exception is
    raised by the key generation function of the cryptography library called.

  <Side Effects>
    The RSA keys are generated by calling PyCrypto's
    Crypto.PublicKey.RSA.generate().

  <Returns>
    A dictionary containing the RSA keys and other identifying information.
    Conforms to 'tuf.formats.RSAKEY_SCHEMA'. 
  """

  # Does 'encrypted_pem' have the correct format?
  # This check will ensure 'encrypted_pem' conforms to
  # 'tuf.formats.PEMRSA_SCHEMA'.
  tuf.formats.PEMRSA_SCHEMA.check_match(encrypted_pem)

  # Does 'password' have the correct format?
  tuf.formats.PASSWORD_SCHEMA.check_match(password)

  # Raise 'tuf.UnsupportedLibraryError' if the following libraries, specified in
  # 'tuf.conf', are unsupported or unavailable:
  # 'tuf.conf.RSA_CRYPTO_LIBRARY' and 'tuf.conf.GENERAL_CRYPTO_LIBRARY'. 
  check_crypto_libraries(['rsa', 'general'])

  # Begin building the RSA key dictionary. 
  rsakey_dict = {}
  keytype = 'rsa'
  public = None
  private = None

  # Generate the public and private RSA keys.  The PyCrypto module performs
  # the actual key generation.  Raise 'ValueError' if 'bits' is less than 1024 
  # or not a multiple of 256, although a 2048-bit minimum is enforced by
  # tuf.formats.RSAKEYBITS_SCHEMA.check_match().
  if _RSA_CRYPTO_LIBRARY == 'pycrypto':
    public, private = \
      tuf.pycrypto_keys.create_rsa_public_and_private_from_encrypted_pem(encrypted_pem,
                                                                         password)
    public = format_rsakey_from_pem(public)['keyval']['public']
    private = extract_pem(private, private_pem=True)

  elif _RSA_CRYPTO_LIBRARY == 'pyca-cryptography':
    public, private = \
      tuf.pyca_crypto_keys.create_rsa_public_and_private_from_encrypted_pem(encrypted_pem,
                                                                         password)
    public = format_rsakey_from_pem(public)['keyval']['public']
    private = extract_pem(private, private_pem=True)
  
  else: #pragma: no cover
    raise tuf.UnsupportedLibraryError('Invalid crypto'
      ' library: ' + repr(_RSA_CRYPTO_LIBRARY) + '.') 
    
  # Generate the keyid of the RSA key.  'key_value' corresponds to the
  # 'keyval' entry of the 'RSAKEY_SCHEMA' dictionary.  The private key
  # information is not included in the generation of the 'keyid' identifier.
  key_value = {'public': public,
               'private': ''}
  keyid = _get_keyid(keytype, key_value)

  # Build the 'rsakey_dict' dictionary.  Update 'key_value' with the RSA
  # private key prior to adding 'key_value' to 'rsakey_dict'.
  key_value['private'] = private

  rsakey_dict['keytype'] = keytype
  rsakey_dict['keyid'] = keyid
  rsakey_dict['keyval'] = key_value

  return rsakey_dict





def format_rsakey_from_pem(pem):
  """
  <Purpose> 
    Generate an RSA key object from 'pem'.  In addition, a keyid identifier for
    the RSA key is generated.  The object returned conforms to
    'tuf.formats.RSAKEY_SCHEMA' and has the form:
    
    {'keytype': 'rsa',
     'keyid': keyid,
     'keyval': {'public': '-----BEGIN PUBLIC KEY----- ...',
                'private': ''}}
    
    The public portion of the RSA key is a string in PEM format.

    >>> rsa_key = generate_rsa_key()
    >>> public = rsa_key['keyval']['public']
    >>> rsa_key['keyval']['private'] = ''
    >>> rsa_key2 = format_rsakey_from_pem(public)
    >>> tuf.formats.RSAKEY_SCHEMA.matches(rsa_key)
    True
    >>> tuf.formats.RSAKEY_SCHEMA.matches(rsa_key2)
    True

  <Arguments>
    pem:
      A string in PEM format.

  <Exceptions>
    tuf.FormatError, if 'pem' is improperly formatted.

  <Side Effects>
    Only the public portion of the PEM is extracted.  Leading or trailing
    whitespace is not included in the PEM string stored in the rsakey object
    returned.

  <Returns>
    A dictionary containing the RSA keys and other identifying information.
    Conforms to 'tuf.formats.RSAKEY_SCHEMA'. 
  """
  
  # Does 'pem' have the correct format?
  # This check will ensure arguments has the appropriate number
  # of objects and object types, and that all dict keys are properly named.
  # Raise 'tuf.FormatError' if the check fails.
  tuf.formats.PEMRSA_SCHEMA.check_match(pem)
  
  # Ensure the PEM string has a valid header and footer.  Although a simple
  # validation of 'pem' is performed here, a fully valid PEM string is needed
  # later to successfully verify signatures.  Performing stricter validation of
  # PEMs are left to the external libraries that use 'pem'.
  public_pem = extract_pem(pem) 

  # Begin building the RSA key dictionary. 
  rsakey_dict = {}
  keytype = 'rsa'

  # Generate the keyid of the RSA key.  'key_value' corresponds to the
  # 'keyval' entry of the 'RSAKEY_SCHEMA' dictionary.  The private key
  # information is not included in the generation of the 'keyid' identifier.
  key_value = {'public': public_pem,
               'private': ''}
  keyid = _get_keyid(keytype, key_value)

  rsakey_dict['keytype'] = keytype
  rsakey_dict['keyid'] = keyid
  rsakey_dict['keyval'] = key_value

  return rsakey_dict





def extract_pem(pem, private_pem=False):
  """
  <Purpose> 
    Extract only the portion of the pem that includes the header and footer,
    with any leading and trailing characters removed.  The string returned has
    the following form:
    
    '-----BEGIN PUBLIC KEY----- ... -----END PUBLIC KEY-----'

    or

    '-----BEGIN RSA PRIVATE KEY----- ... -----END RSA PRIVATE KEY-----'

    Note: This function assumes "pem" is a valid pem in the following format:
    pem header + key material + key footer.  Crypto libraries (e.g., pyca's
    cryptography) that parse the pem returned by this function are expected to
    fully validate and process the pem.

  <Arguments>
    pem:
      A string in PEM format.

  <Exceptions>
    tuf.FormatError, if 'pem' is improperly formatted.

  <Side Effects>
    Only the public and private portion of the PEM is extracted.  Leading or
    trailing whitespace is not included in the returned PEM string.

  <Returns>
    A PEM string (excluding leading and trailing newline characters).
    That is: pem header + key material + pem footer.
    
  """
  
  if private_pem:
    pem_header = '-----BEGIN RSA PRIVATE KEY-----'
    pem_footer = '-----END RSA PRIVATE KEY-----'
  
  else:
    pem_header = '-----BEGIN PUBLIC KEY-----'
    pem_footer = '-----END PUBLIC KEY-----'
  
  header_start = 0
  footer_start = 0

  # Raise error message if the expected header or footer is not found in 'pem'.
  try:
    header_start = pem.index(pem_header)
  
  except ValueError:
    # Be careful not to print private key material in exception message. 
    if not private_pem:  
      raise tuf.FormatError('Required PEM header ' + repr(pem_header) + '\n not'
        ' found in PEM string: ' + repr(pem))
    
    else:
      raise tuf.FormatError('Required PEM header ' + repr(pem_header) + '\n not'
        ' found in private PEM string.')
  
  try:
    # Search for 'pem_footer' after the PEM header.
    footer_start = pem.index(pem_footer, header_start + len(pem_header))
  
  except ValueError:
    # Be careful not to print private key material in exception message.
    if not private_pem:  
      raise tuf.FormatError('Required PEM footer ' + repr(pem_footer) + '\n not'
        ' found in PEM string ' + repr(pem))

    else:
      raise tuf.FormatError('Required PEM footer ' + repr(pem_footer) + '\n not'
        ' found in private PEM string.')
  
  # Extract only the public portion of 'pem'.  Leading or trailing whitespace
  # is excluded.
  pem = pem[header_start:footer_start + len(pem_footer)]

  return pem





def encrypt_key(key_object, password):
  """
  <Purpose>
    Return a string containing 'key_object' in encrypted form. Encrypted strings
    may be safely saved to a file.  The corresponding decrypt_key() function can
    be applied to the encrypted string to restore the original key object.
    'key_object' is a TUF key (e.g., RSAKEY_SCHEMA, ED25519KEY_SCHEMA).  This
    function calls the appropriate cryptography module (e.g., pycrypto_keys.py)
    to perform the encryption.
    
    The currently supported general-purpose crypto module, 'pycrypto_keys.py', 
    performs the actual cryptographic operation on 'key_object'.  Whereas
    an encrypted PEM file uses the Triple Data Encryption Algorithm (3DES), the
    Cipher-block chaining (CBC) mode of operation, and the Password-Based Key
    Derivation Function 1 (PBKF1) + MD5 to strengthen 'password', encrypted
    TUF keys use AES-256-CTR-Mode and passwords strengthened with
    PBKDF2-HMAC-SHA256 (100K iterations by default, but may be overriden in
    'tuf.conf.PBKDF2_ITERATIONS' by the user).

    http://en.wikipedia.org/wiki/Advanced_Encryption_Standard
    http://en.wikipedia.org/wiki/CTR_mode#Counter_.28CTR.29
    https://en.wikipedia.org/wiki/PBKDF2

    >>> ed25519_key = generate_ed25519_key()
    >>> password = 'secret'
    >>> encrypted_key = encrypt_key(ed25519_key, password).encode('utf-8')
    >>> tuf.formats.ENCRYPTEDKEY_SCHEMA.matches(encrypted_key)
    True

  <Arguments>
    key_object:
      A TUF key (containing also the private key portion) of the form
      'tuf.formats.ANYKEY_SCHEMA'

    password:
      The password, or passphrase, to encrypt the private part of the RSA
      key.  'password' is not used directly as the encryption key, a stronger
      encryption key is derived from it. 

  <Exceptions>
    tuf.FormatError, if the arguments are improperly formatted.

    tuf.CryptoError, if 'key_object' cannot be encrypted.

    tuf.UnsupportedLibraryError, if the general-purpose cryptography library
    specified in 'tuf.conf.GENERAL_CRYPTO_LIBRARY' is unsupported.

  <Side Effects>
    Perform crytographic operations using the library specified in
    'tuf.formats.GENERAL_CRYPTO_LIBRARY' and 'password'.

  <Returns>
    An encrypted string of the form: 'tuf.formats.ENCRYPTEDKEY_SCHEMA'.
  """
  
  # Does 'key_object' have the correct format?
  # This check will ensure 'key_object' has the appropriate number
  # of objects and object types, and that all dict keys are properly named.
  # Raise 'tuf.FormatError' if the check fails.
  tuf.formats.ANYKEY_SCHEMA.check_match(key_object)
  
  # Does 'password' have the correct format?
  tuf.formats.PASSWORD_SCHEMA.check_match(password)
  
  # Raise 'tuf.UnsupportedLibraryError' if the following libraries, specified in
  # 'tuf.conf', are unsupported or unavailable:
  # 'tuf.conf.GENERAL_CRYPTO_LIBRARY'. 
  check_crypto_libraries(['general'])

  # Encrypted string of 'key_object'.  The encrypted string may be safely saved
  # to a file and stored offline.
  encrypted_key = None

  # Generate an encrypted string of 'key_object' using AES-256-CTR-Mode, where
  # 'password' is strengthened with PBKDF2-HMAC-SHA256.  Ensure the general-
  # purpose library specified in 'tuf.conf.GENERAL_CRYPTO_LIBRARY' is supported.
  if _GENERAL_CRYPTO_LIBRARY == 'pycrypto':
    encrypted_key = \
      tuf.pycrypto_keys.encrypt_key(key_object, password)
  
  elif _GENERAL_CRYPTO_LIBRARY == 'pyca-cryptography':
    encrypted_key = \
      tuf.pyca_crypto_keys.encrypt_key(key_object, password)
 
  # check_crypto_libraries() should have fully verified _GENERAL_CRYPTO_LIBRARY.
  else: # pragma: no cover
    raise tuf.UnsupportedLibraryError('Invalid crypto library:'
      ' ' + repr(_GENERAL_CRYPTO_LIBRARY) + '.') 

  return encrypted_key





def decrypt_key(encrypted_key, passphrase):
  """
  <Purpose>
    Return a string containing 'encrypted_key' in non-encrypted form.
    The decrypt_key() function can be applied to the encrypted string to restore
    the original key object, a TUF key (e.g., RSAKEY_SCHEMA, ED25519KEY_SCHEMA).
    This function calls the appropriate cryptography module (e.g.,
    pycrypto_keys.py) to perform the decryption.

    The currently supported general-purpose crypto module, 'pycrypto_keys.py', 
    performs the actual cryptographic operation on 'key_object'.  Whereas
    an encrypted PEM file uses the Triple Data Encryption Algorithm (3DES), the
    Cipher-block chaining (CBC) mode of operation, and the Password-Based Key
    Derivation Function 1 (PBKF1) + MD5 to strengthen 'password', encrypted
    TUF keys use AES-256-CTR-Mode and passwords strengthened with
    PBKDF2-HMAC-SHA256 (100K iterations be default, but may be overriden in
    'tuf.conf.py' by the user).

    http://en.wikipedia.org/wiki/Advanced_Encryption_Standard
    http://en.wikipedia.org/wiki/CTR_mode#Counter_.28CTR.29
    https://en.wikipedia.org/wiki/PBKDF2

    >>> ed25519_key = generate_ed25519_key()
    >>> password = 'secret'
    >>> encrypted_key = encrypt_key(ed25519_key, password)
    >>> decrypted_key = decrypt_key(encrypted_key.encode('utf-8'), password)
    >>> tuf.formats.ANYKEY_SCHEMA.matches(decrypted_key)
    True
    >>> decrypted_key == ed25519_key
    True

  <Arguments>
    encrypted_key:
      An encrypted TUF key (additional data is also included, such as salt,
      number of password iterations used for the derived encryption key, etc)
      of the form 'tuf.formats.ENCRYPTEDKEY_SCHEMA'.  'encrypted_key' should
      have been generated with encrypted_key().

    password:
      The password, or passphrase, to decrypt 'encrypted_key'.  'password' is
      not used directly as the encryption key, a stronger encryption key is
      derived from it.  The supported general-purpose module takes care of
      re-deriving the encryption key.

  <Exceptions>
    tuf.FormatError, if the arguments are improperly formatted.

    tuf.CryptoError, if 'encrypted_key' cannot be decrypted.

    tuf.UnsupportedLibraryError, if the general-purpose cryptography library
    specified in 'tuf.conf.GENERAL_CRYPTO_LIBRARY' is unsupported.

  <Side Effects>
    Perform crytographic operations using the library specified in
    'tuf.formats.GENERAL_CRYPTO_LIBRARY' and 'password'.

  <Returns>
    A TUF key object of the form: 'tuf.formats.ANYKEY_SCHEMA' (e.g.,
    RSAKEY_SCHEMA, ED25519KEY_SCHEMA).
  """
  
  # Does 'encrypted_key' have the correct format?
  # This check ensures 'encrypted_key' has the appropriate number
  # of objects and object types, and that all dict keys are properly named.
  # Raise 'tuf.FormatError' if the check fails.
  tuf.formats.ENCRYPTEDKEY_SCHEMA.check_match(encrypted_key)
  
  # Does 'passphrase' have the correct format?
  tuf.formats.PASSWORD_SCHEMA.check_match(passphrase)
  
  # Raise 'tuf.UnsupportedLibraryError' if the following libraries, specified in
  # 'tuf.conf', are unsupported or unavailable:
  # 'tuf.conf.GENERAL_CRYPTO_LIBRARY'. 
  check_crypto_libraries(['general'])

  # Store and return the decrypted key object.
  key_object = None

  # Decrypt 'encrypted_key' so that the original key object is restored.
  # encrypt_key() generates an encrypted string of the TUF key object using
  # AES-256-CTR-Mode, where 'password' is strengthened with PBKDF2-HMAC-SHA256.
  # Ensure the general-purpose library specified in
  # 'tuf.conf.GENERAL_CRYPTO_LIBRARY' is supported.
  if _GENERAL_CRYPTO_LIBRARY == 'pycrypto':
    key_object = \
      tuf.pycrypto_keys.decrypt_key(encrypted_key, passphrase)
  
  elif _GENERAL_CRYPTO_LIBRARY == 'pyca-cryptography':
    key_object = \
      tuf.pyca_crypto_keys.decrypt_key(encrypted_key, passphrase)
  
  # check_crypto_libraries() should have fully verified _GENERAL_CRYPTO_LIBRARY.
  else: # pragma: no cover
    raise tuf.UnsupportedLibraryError('Invalid crypto library:'
      ' ' + repr(_GENERAL_CRYPTO_LIBRARY) + '.')

  # The corresponding encrypt_key() encrypts and stores key objects in
  # non-metadata format (i.e., original format of key object argument to
  # encrypt_key()) prior to returning.
  
  return key_object





def create_rsa_encrypted_pem(private_key, passphrase):
  """
  <Purpose>
  Return a string in PEM format, where the private part of the RSA key is
  encrypted. The private part of the RSA key is encrypted by the Triple
  Data Encryption Algorithm (3DES) and Cipher-block chaining (CBC) for the
  mode of operation. Password-Based Key Derivation Function 1 (PBKF1) + MD5
  is used to strengthen 'passphrase'.

  https://en.wikipedia.org/wiki/Triple_DES
  https://en.wikipedia.org/wiki/PBKDF2

  >>> rsa_key = generate_rsa_key()
  >>> private = rsa_key['keyval']['private']
  >>> passphrase = 'secret'
  >>> encrypted_pem = create_rsa_encrypted_pem(private, passphrase)
  >>> tuf.formats.PEMRSA_SCHEMA.matches(encrypted_pem)
  True

  <Arguments>
  private_key:
  The private key string in PEM format.

  passphrase:
  The passphrase, or password, to encrypt the private part of the RSA
  key. 'passphrase' is not used directly as the encryption key, a stronger
  encryption key is derived from it.

  <Exceptions>
  tuf.FormatError, if the arguments are improperly formatted.

  tuf.CryptoError, if an RSA key in encrypted PEM format cannot be created.

  TypeError, 'private_key' is unset.

  <Side Effects>
  PyCrypto's Crypto.PublicKey.RSA.exportKey() called to perform the actual
  generation of the PEM-formatted output.

  <Returns>
  A string in PEM format, where the private RSA key is encrypted.
  Conforms to 'tuf.formats.PEMRSA_SCHEMA'.
  """
    
  # Does 'private_key' have the correct format?
  # This check will ensure 'private_key' has the appropriate number
  # of objects and object types, and that all dict keys are properly named.
  # Raise 'tuf.FormatError' if the check fails.
  tuf.formats.PEMRSA_SCHEMA.check_match(private_key)

  # Does 'passphrase' have the correct format?
  tuf.formats.PASSWORD_SCHEMA.check_match(passphrase)
  
  # Raise 'tuf.UnsupportedLibraryError' if the following libraries, specified in
  # 'tuf.conf', are unsupported or unavailable:
  # 'tuf.conf.GENERAL_CRYPTO_LIBRARY' and 'tuf.conf.RSA_CRYPTO_LIBRARY'.
  check_crypto_libraries(['rsa', 'general'])

  encrypted_pem = None

  # Generate the public and private RSA keys. The PyCrypto module performs
  # the actual key generation. Raise 'ValueError' if 'bits' is less than 1024
  # or not a multiple of 256, although a 2048-bit minimum is enforced by
  # tuf.formats.RSAKEYBITS_SCHEMA.check_match().
  if _RSA_CRYPTO_LIBRARY == 'pycrypto':
    encrypted_pem = \
      tuf.pycrypto_keys.create_rsa_encrypted_pem(private_key, passphrase)

  elif _RSA_CRYPTO_LIBRARY == 'pyca-cryptography':
    encrypted_pem = \
      tuf.pycrypto_keys.create_rsa_encrypted_pem(private_key, passphrase)

  # check_crypto_libraries() should have fully verified _RSA_CRYPTO_LIBRARY.
  else: # pragma: no cover
    raise tuf.UnsupportedLibraryError('Invalid crypto library:'
      ' ' + repr(_RSA_CRYPTO_LIBRARY) + '.')

  return encrypted_pem



if __name__ == '__main__':
  # The interactive sessions of the documentation strings can
  # be tested by running 'keys.py' as a standalone module:
  # $ python keys.py
  import doctest
  doctest.testmod()<|MERGE_RESOLUTION|>--- conflicted
+++ resolved
@@ -87,14 +87,8 @@
 # default.  https://github.com/pyca/ed25519
 _available_crypto_libraries = ['ed25519']
 
-<<<<<<< HEAD
-# Try to import TUF's PyCrypto module (pycrypto_keys.py), and verify and record
-# that the PyCrypto library is available.  pycrypto_keys.py is used here for
-# general-purpose cryptography and RSA.
-=======
 # Try to import TUF's PyCrypto module (pycrypto_keys.py), which is used here
 # for general-purpose cryptography and RSA.
->>>>>>> 5059e051
 try:
   import tuf.pycrypto_keys
   _available_crypto_libraries.append('pycrypto')
@@ -102,14 +96,8 @@
 except ImportError: # pragma: no cover
   pass
 
-<<<<<<< HEAD
-# Try to import TUF's pyca/Cryptography module (pyca_crypto_keys.py), and
-# verify and record that pyca/Cryptography's library is available.
-# pyca_crypto_keys.py is used for general-purpose cryptography and RSA.
-=======
 # Try to import TUF's pyca/Cryptography module (pyca_crypto_keys.py), which is
 # used for general-purpose cryptography and RSA.
->>>>>>> 5059e051
 try:
   import tuf.pyca_crypto_keys
   _available_crypto_libraries.append('pyca-cryptography')
@@ -873,12 +861,8 @@
           ' repository listed an RSA signature.  "pycrypto" was set'
           ' (in conf.py) to generate RSA signatures, but the PyCrypto library'
           ' is not installed.  \n$ pip install PyCrypto, or pip install'
-<<<<<<< HEAD
-          ' tuf[tools].')
-=======
           ' tuf[tools], or you can try switching your configuration'
           ' (tuf.conf.py) to use pyca-cryptography if that is available instead.')
->>>>>>> 5059e051
       
       else:
         valid_signature = tuf.pycrypto_keys.verify_rsa_signature(sig, method,
@@ -889,12 +873,8 @@
           ' repository listed an RSA signature.  "pyca-cryptography" was set'
           ' (in conf.py) to generate RSA signatures, but the "cryptography"'
           ' library is not installed.  \n$ pip install cryptography, or pip'
-<<<<<<< HEAD
-          ' install tuf[tools].')
-=======
           ' install tuf[tools], or you can try switching your configuration'
           ' (tuf/conf.py) to use PyCrypto if that is available instead.')
->>>>>>> 5059e051
 
       else:
         valid_signature = tuf.pyca_crypto_keys.verify_rsa_signature(sig, method,
