#!/usr/bin/env python

"""
<Program Name>
  test_replay_attack.py

<Author>
  Konstantin Andrianov

<Started>
  February 22, 2012

<Copyright>
  See LICENSE for licensing information.

<Purpose>
  Simulate a replay attack.  A simple client update vs. client update 
  implementing TUF.

  In the replay attack an attacker is able to trick clients into installing
  software that is older than that which the client previously knew to be
  available.

NOTE: The interposition provided by 'tuf.interposition' is used to intercept
all calls made by urllib/urillib2 to certain hostname specified in 
the interposition configuration file.  Look up interposition.py for more
information and illustration of a sample contents of the interposition 
configuration file.  Interposition was meant to make TUF integration with an
existing software updater an easy process.  This allows for more flexibility
to the existing software updater.  However, if you are planning to solely use
TUF there should be no need for interposition, all necessary calls will be
generated from within TUF.

Note: There is no difference between 'updates' and 'target' files.

"""

import os
import shutil
import urllib
import tempfile

import tuf.interposition
import tuf.tests.util_test_tools as util_test_tools


class TestSetupError(Exception): pass
class ReplayAttackAlert(Exception): pass



<<<<<<< HEAD
=======

>>>>>>> c2689280
def _download(url, filename, using_tuf=False):
  if using_tuf:
    tuf.interposition.urllib_tuf.urlretrieve(url, filename)
    
  else:
    urllib.urlretrieve(url, filename)





def test_replay_attack(using_tuf=False):
  """
  <Arguments>
    using_tuf:
      If set to 'False' all directories that start with 'tuf_' are ignored, 
      indicating that tuf is not implemented.

  <Purpose>
    Illustrate replay attack vulnerability.

  """

  ERROR_MSG = '\tReplay Attack was Successful!\n\n'
  FIRST_CONTENT = 'Test A'
  SECOND_CONTENT = 'Test B'

  try:
    # Setup.
<<<<<<< HEAD
    root_repo, url, server_proc, keyids = \
      util_test_tools.init_repo(using_tuf=using_tuf)
=======
    root_repo, url, server_proc, keyids = util_test_tools.init_repo(using_tuf)
>>>>>>> c2689280
    reg_repo = os.path.join(root_repo, 'reg_repo')
    tuf_repo = os.path.join(root_repo, 'tuf_repo')
    tuf_repo_copy = os.path.join(root_repo, 'tuf_repo_copy')
    downloads = os.path.join(root_repo, 'downloads')
    tuf_targets = os.path.join(tuf_repo, 'targets')

    # Add file to 'repo' directory: {root_repo}
    filepath = util_test_tools.add_file_to_repository(reg_repo, FIRST_CONTENT)
    file_basename = os.path.basename(filepath)
    url_to_repo = url+'reg_repo/'+file_basename
    downloaded_file = os.path.join(downloads, file_basename)

    # Attacker saves the original file into 'evil_dir'.
    evil_dir = tempfile.mkdtemp(dir=root_repo)
    original_file = os.path.join(evil_dir, file_basename)
    shutil.copy(filepath, evil_dir)

    if using_tuf:
<<<<<<< HEAD
=======
      print 'TUF ...'

>>>>>>> c2689280
      # Update TUF metadata before attacker modifies anything.
      util_test_tools.tuf_refresh_repo(root_repo, keyids)
      # Copy the first version of the repository for replay later.
      shutil.copytree(tuf_repo, tuf_repo_copy)

      # Modify the url.  Remember that the interposition will intercept 
      # urls that have 'localhost:9999' hostname, which was specified in
      # the json interposition configuration file.  Look for 'hostname'
      # in 'util_test_tools.py'. Further, the 'file_basename' is the target
      # path relative to 'targets_dir'. 
      url_to_repo = 'http://localhost:9999/'+file_basename
    # End of Setup.

    # Client performs initial update.
<<<<<<< HEAD
    _download(url=url_to_repo, filename=downloaded_file, using_tuf=using_tuf)
=======
    _download(url_to_repo, downloaded_file, using_tuf)
>>>>>>> c2689280

    # Downloads are stored in the same directory '{root_repo}/downloads/'
    # for regular and tuf clients.
    downloaded_content = util_test_tools.read_file_content(downloaded_file)
    if FIRST_CONTENT != downloaded_content:
      raise TestSetupError('[Initial Update] Failed to download the file.')

    # Developer patches the file and updates the repository.
    util_test_tools.modify_file_at_repository(filepath, SECOND_CONTENT)

    # Updating tuf repository.  This will copy files from regular repository
    # into tuf repository and refresh the metadata
    if using_tuf:
      util_test_tools.tuf_refresh_repo(root_repo, keyids)

    # Client downloads the patched file.
<<<<<<< HEAD
    _download(url=url_to_repo, filename=downloaded_file, using_tuf=using_tuf)
=======
    _download(url_to_repo, downloaded_file, using_tuf)
>>>>>>> c2689280

    # Content of the downloaded file.
    downloaded_content = util_test_tools.read_file_content(downloaded_file)
    if SECOND_CONTENT != downloaded_content:
      raise TestSetupError('[Update] Failed to update the file.')

    # Attacker tries to be clever, he manages to modifies regular and tuf 
    # targets directory by replacing a patched file with an old one.
    if using_tuf:
      # Delete the current TUF repository...
      shutil.rmtree(tuf_repo)
      # ...and replace it with a previous copy.
      shutil.move(tuf_repo_copy, tuf_repo)
    else:
      util_test_tools.delete_file_at_repository(filepath)
<<<<<<< HEAD
      shutil.copy(original_file, reg_repo)

    try:
      # Client downloads the file once more.
      _download(url=url_to_repo, filename=downloaded_file, using_tuf=using_tuf)
    except tuf.NoWorkingMirrorError, exception:
      replayed_metadata_attack = False

      for mirror_url, mirror_error in exception.mirror_errors.iteritems():
        if isinstance(mirror_error, tuf.ReplayedMetadataError):
          replayed_metadata_attack = True
          break

      # In case we did not detect what was likely a replayed metadata attack,
      # we reraise the exception to indicate that replayed metadata attack
      # detection failed.
      if not replayed_metadata_attack: raise
    else:
      # Check whether the attack succeeded by inspecting the content of the
      # update.  The update should contain 'Test NOT A'.
      downloaded_content = util_test_tools.read_file_content(downloaded_file)
      # If we ended up downloading replayed content, then we failed.
      if FIRST_CONTENT == downloaded_content:
        raise ReplayAttackAlert(ERROR_MSG)
=======
      shutil.copy(vulnerable_file, reg_repo)


    # Client downloads the file once more.
    _download(url_to_repo, downloaded_file, using_tuf)

    # Check whether the attack succeeded by inspecting the content of the
    # update.  The update should contain 'Test NOT A'.
    downloaded_content = util_test_tools.read_file_content(downloaded_file)
    if 'Test NOT A' != downloaded_content:
      raise ReplayAttackAlert(ERROR_MSG)

>>>>>>> c2689280

  finally:
    util_test_tools.cleanup(root_repo, server_proc)





try:
  test_replay_attack(using_tuf=False)
<<<<<<< HEAD
except ReplayAttackAlert, exception:
  print('Download without TUF fell prey to replayed metadata attack.')

  try:
    test_replay_attack(using_tuf=True)
  except ReplayAttackAlert, exception:
    print('Download with TUF fell prey to replayed metadata attack!')
  except Exception, exception:
    print('Download with TUF failed due to: '+str(exception))
  else:
    print('Download with TUF defended against replayed metadata attack.')
except Exception, exception:
  print('Download without TUF failed due to: '+str(exception))
else:
  print('Download without TUF did NOT fail due to replayed metadata attack!')




=======
except ReplayAttackAlert, error:
  print error



try:
  test_replay_attack(using_tuf=True)
except ReplayAttackAlert, error:
  print error
>>>>>>> c2689280
<|MERGE_RESOLUTION|>--- conflicted
+++ resolved
@@ -49,10 +49,8 @@
 
 
 
-<<<<<<< HEAD
-=======
-
->>>>>>> c2689280
+
+
 def _download(url, filename, using_tuf=False):
   if using_tuf:
     tuf.interposition.urllib_tuf.urlretrieve(url, filename)
@@ -82,12 +80,8 @@
 
   try:
     # Setup.
-<<<<<<< HEAD
     root_repo, url, server_proc, keyids = \
       util_test_tools.init_repo(using_tuf=using_tuf)
-=======
-    root_repo, url, server_proc, keyids = util_test_tools.init_repo(using_tuf)
->>>>>>> c2689280
     reg_repo = os.path.join(root_repo, 'reg_repo')
     tuf_repo = os.path.join(root_repo, 'tuf_repo')
     tuf_repo_copy = os.path.join(root_repo, 'tuf_repo_copy')
@@ -106,11 +100,6 @@
     shutil.copy(filepath, evil_dir)
 
     if using_tuf:
-<<<<<<< HEAD
-=======
-      print 'TUF ...'
-
->>>>>>> c2689280
       # Update TUF metadata before attacker modifies anything.
       util_test_tools.tuf_refresh_repo(root_repo, keyids)
       # Copy the first version of the repository for replay later.
@@ -125,11 +114,7 @@
     # End of Setup.
 
     # Client performs initial update.
-<<<<<<< HEAD
     _download(url=url_to_repo, filename=downloaded_file, using_tuf=using_tuf)
-=======
-    _download(url_to_repo, downloaded_file, using_tuf)
->>>>>>> c2689280
 
     # Downloads are stored in the same directory '{root_repo}/downloads/'
     # for regular and tuf clients.
@@ -146,11 +131,7 @@
       util_test_tools.tuf_refresh_repo(root_repo, keyids)
 
     # Client downloads the patched file.
-<<<<<<< HEAD
     _download(url=url_to_repo, filename=downloaded_file, using_tuf=using_tuf)
-=======
-    _download(url_to_repo, downloaded_file, using_tuf)
->>>>>>> c2689280
 
     # Content of the downloaded file.
     downloaded_content = util_test_tools.read_file_content(downloaded_file)
@@ -165,8 +146,9 @@
       # ...and replace it with a previous copy.
       shutil.move(tuf_repo_copy, tuf_repo)
     else:
+      # Delete the current file...
       util_test_tools.delete_file_at_repository(filepath)
-<<<<<<< HEAD
+      # ...and replace it with a previous copy.
       shutil.copy(original_file, reg_repo)
 
     try:
@@ -191,20 +173,6 @@
       # If we ended up downloading replayed content, then we failed.
       if FIRST_CONTENT == downloaded_content:
         raise ReplayAttackAlert(ERROR_MSG)
-=======
-      shutil.copy(vulnerable_file, reg_repo)
-
-
-    # Client downloads the file once more.
-    _download(url_to_repo, downloaded_file, using_tuf)
-
-    # Check whether the attack succeeded by inspecting the content of the
-    # update.  The update should contain 'Test NOT A'.
-    downloaded_content = util_test_tools.read_file_content(downloaded_file)
-    if 'Test NOT A' != downloaded_content:
-      raise ReplayAttackAlert(ERROR_MSG)
-
->>>>>>> c2689280
 
   finally:
     util_test_tools.cleanup(root_repo, server_proc)
@@ -215,7 +183,6 @@
 
 try:
   test_replay_attack(using_tuf=False)
-<<<<<<< HEAD
 except ReplayAttackAlert, exception:
   print('Download without TUF fell prey to replayed metadata attack.')
 
@@ -235,14 +202,3 @@
 
 
 
-=======
-except ReplayAttackAlert, error:
-  print error
-
-
-
-try:
-  test_replay_attack(using_tuf=True)
-except ReplayAttackAlert, error:
-  print error
->>>>>>> c2689280
