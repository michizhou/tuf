--- conflicted
+++ resolved
@@ -19,17 +19,17 @@
   combination of metadata that never existed together on the repository at
   the same time.
 
-NOTE: The interposition provided by 'tuf.interposition' is used to intercept
-all calls made by urllib/urillib2 to certain network locations specified in 
-the interposition configuration file.  Look up interposition.py for more
-information and illustration of a sample contents of the interposition 
-configuration file.  Interposition was meant to make TUF integration with an
-existing software updater an easy process.  This allows for more flexibility
-to the existing software updater.  However, if you are planning to solely use
-TUF there should be no need for interposition, all necessary calls will be
-generated from within TUF.
+  NOTE: The interposition provided by 'tuf.interposition' is used to intercept
+  all calls made by urllib/urillib2 to certain network locations specified in 
+  the interposition configuration file.  Look up interposition.py for more
+  information and illustration of a sample contents of the interposition 
+  configuration file.  Interposition was meant to make TUF integration with an
+  existing software updater an easy process.  This allows for more flexibility
+  to the existing software updater.  However, if you are planning to solely use
+  TUF there should be no need for interposition, all necessary calls will be
+  generated from within TUF.
 
-Note: There is no difference between 'updates' and 'target' files.
+  There is no difference between 'updates' and 'target' files.
 
 """
 
@@ -82,11 +82,7 @@
   try:
     # Setup / Stage 1
     # ---------------
-<<<<<<< HEAD
     root_repo, url, server_proc, keyids = util_test_tools.init_repo(using_tuf)
-=======
-    root_repo, url, server_proc, keyids = util_test_tools.init_repo(using_tuf=TUF)
->>>>>>> 0f71b760
     reg_repo = os.path.join(root_repo, 'reg_repo')
     downloads = os.path.join(root_repo, 'downloads')
     evil_dir = tempfile.mkdtemp(dir=root_repo)
@@ -133,11 +129,7 @@
     # Wait for some time to let program set up local http server
     time.sleep(1)
     # Client's initial download.
-<<<<<<< HEAD
     _download(url_to_file, downloaded_file, using_tuf)
-=======
-    _download(url=url_to_file, filename=downloaded_file, using_tuf=TUF)
->>>>>>> 0f71b760
 
     # Stage 2
     # -------
@@ -150,11 +142,7 @@
       util_test_tools.tuf_refresh_repo(root_repo, keyids)
 
     # Client downloads the patched file.
-<<<<<<< HEAD
     _download(url_to_file, downloaded_file, using_tuf)
-=======
-    _download(url=url_to_file, filename=downloaded_file, using_tuf=TUF)
->>>>>>> 0f71b760
 
     downloaded_content = util_test_tools.read_file_content(downloaded_file)
 
@@ -178,17 +166,11 @@
 
     # Client tries to downloads the newly patched file.
     try:
-<<<<<<< HEAD
       _download(url_to_file, downloaded_file, using_tuf)
-    except tuf.MetadataNotAvailableError:
-      pass
-=======
-      _download(url=url_to_file, filename=downloaded_file, using_tuf=TUF)
     except tuf.NoWorkingMirrorError as errors:
       for mirror_url, mirror_error in errors.mirror_errors.iteritems():
         if type(mirror_error) == tuf.BadHashError:
-          print 'Catched a Bad Hash Error!'
->>>>>>> 0f71b760
+          print 'Caught a Bad Hash Error!'
 
     # Check whether the attack succeeded by inspecting the content of the
     # update.  The update should contain 'Test NOT A'.
